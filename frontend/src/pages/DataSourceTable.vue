--- conflicted
+++ resolved
@@ -24,7 +24,6 @@
 					</Badge>
 				</div>
 			</div>
-<<<<<<< HEAD
 			<div class="space-x-2">
 				<Dropdown
 					placement="left"
@@ -66,17 +65,6 @@
 				{{ dataSourceTable.rows.length }} Rows
 			</div>
 			<div class="flex flex-1 overflow-scroll">
-=======
-		</template>
-		<template #main>
-			<div
-				v-if="doc && doc.columns && dataSourceTable.rows?.data && !dataSourceTable.syncing"
-				class="flex w-full flex-col overflow-hidden pt-1"
-			>
-				<div class="flex h-6 flex-shrink-0 space-x-1 text-sm font-light text-gray-600">
-					{{ doc.columns.length }} Columns - {{ dataSourceTable.rows.length }} Rows
-				</div>
->>>>>>> a07aec64
 				<Grid :header="true" :rows="dataSourceTable.rows.data">
 					<template #header>
 						<DataSourceTableColumnHeader
@@ -175,23 +163,13 @@
 const dataSourceTable = ref({})
 useDataSourceTable({ name: props.table }).then((table) => {
 	dataSourceTable.value = table
-<<<<<<< HEAD
-=======
-})
-const doc = computed(() => {
-	return dataSourceTable.value.doc
->>>>>>> a07aec64
 })
 const hidden = computed({
 	get() {
 		return dataSourceTable.value.doc.hidden
 	},
 	set(value) {
-<<<<<<< HEAD
-		if (value !== dataSourceTable.value.doc.hidden) {
-=======
-		if (value !== doc.value.hidden) {
->>>>>>> a07aec64
+		if (value !== dataSourceTable.value.hidden) {
 			dataSourceTable.value.updateVisibility.submit({
 				hidden: value,
 			})
