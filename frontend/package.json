{
	"name": "frappe-ui-frontend",
	"private": true,
	"version": "0.0.0",
	"scripts": {
		"dev": "vite",
		"serve": "vite preview",
		"build": "vite build --base=/assets/insights/frontend/ && yarn copy-html-entry",
		"copy-html-entry": "cp ../insights/public/frontend/index.html ../insights/www/insights.html"
	},
	"dependencies": {
		"@codemirror/lang-javascript": "^6.0.2",
		"@codemirror/lang-sql": "^6.4.0",
		"@playwright/test": "^1.32.1",
		"@vitejs/plugin-vue": "^4.1.0",
<<<<<<< HEAD
		"@vitejs/plugin-vue-jsx": "^3.0.1",
=======
>>>>>>> f34b4c32
		"@vueuse/core": "^9.1.0",
		"codemirror": "^6.0.1",
		"dayjs": "^1.11.6",
		"echarts": "^5.4.0",
		"feather-icons": "^4.28.0",
		"frappe-ui": "0.0.105",
		"lucide-vue-next": "^0.121.0",
		"pinia": "^2.0.30",
		"vite": "^4.2.1",
		"vue": "^3.2.25",
		"vue-codemirror": "^6.0.1",
		"vue-router": "^4.0.12",
		"vue3-drr-grid-layout": "^1.9.7",
		"vuedraggable": "^4.1.0",
		"@vitejs/plugin-vue-jsx": "^3.0.1"
	},
	"devDependencies": {
		"autoprefixer": "^10.4.7",
		"eslint": "^8.19.0",
		"eslint-plugin-vue": "^9.1.1",
		"postcss": "^8.4.14",
		"prettier": "^2.6.2",
		"prettier-plugin-tailwindcss": "^0.1.11",
		"sass": "^1.54.9",
<<<<<<< HEAD
		"tailwindcss": "^3.1.2",
		"vite": "4.2.1"
=======
		"tailwindcss": "^3.1.2"
>>>>>>> f34b4c32
	}
}<|MERGE_RESOLUTION|>--- conflicted
+++ resolved
@@ -13,10 +13,6 @@
 		"@codemirror/lang-sql": "^6.4.0",
 		"@playwright/test": "^1.32.1",
 		"@vitejs/plugin-vue": "^4.1.0",
-<<<<<<< HEAD
-		"@vitejs/plugin-vue-jsx": "^3.0.1",
-=======
->>>>>>> f34b4c32
 		"@vueuse/core": "^9.1.0",
 		"codemirror": "^6.0.1",
 		"dayjs": "^1.11.6",
@@ -41,11 +37,6 @@
 		"prettier": "^2.6.2",
 		"prettier-plugin-tailwindcss": "^0.1.11",
 		"sass": "^1.54.9",
-<<<<<<< HEAD
-		"tailwindcss": "^3.1.2",
-		"vite": "4.2.1"
-=======
 		"tailwindcss": "^3.1.2"
->>>>>>> f34b4c32
 	}
 }