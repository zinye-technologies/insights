--- conflicted
+++ resolved
@@ -8,14 +8,9 @@
 	"scripts": {
 		"dev": "vite",
 		"serve": "vite preview",
-<<<<<<< HEAD
-		"build": "vite build --base=/assets/insights/frontend/ && yarn copy-html-entry && yarn copy-html-entry2",
+		"build": "vite build -l warn --base=/assets/insights/frontend/ && yarn copy-html-entry && yarn copy-html-entry2",
 		"copy-html-entry": "cp ../insights/public/frontend/index.html ../insights/www/insights.html",
 		"copy-html-entry2": "cp ../insights/public/frontend/index_v3.html ../insights/www/insights_v3.html"
-=======
-		"build": "vite build -l warn --base=/assets/insights/frontend/ && yarn copy-html-entry",
-		"copy-html-entry": "cp ../insights/public/frontend/index.html ../insights/www/insights.html"
->>>>>>> 83649e9b
 	},
 	"dependencies": {
 		"@codemirror/lang-javascript": "^6.0.2",
