--- conflicted
+++ resolved
@@ -1,9 +1,5 @@
 import { watchDebounced } from '@vueuse/core'
 import domtoimage from 'dom-to-image'
-<<<<<<< HEAD
-=======
-import { Socket } from 'socket.io-client'
->>>>>>> c6ebc7cc
 import { ComputedRef, inject, onBeforeUnmount, Ref, watch } from 'vue'
 import session from '../session'
 import {
@@ -13,12 +9,7 @@
 	QueryResultColumn,
 } from '../types/query.types'
 import { FIELDTYPES } from './constants'
-<<<<<<< HEAD
 import { Socket } from 'socket.io-client'
-=======
-import { createToast } from './toasts'
-import { getFormattedDate } from '../query/helpers'
->>>>>>> c6ebc7cc
 
 export function getUniqueId(length = 8) {
 	return (+new Date() * Math.random()).toString(36).substring(0, length)
@@ -321,126 +312,11 @@
 	return FIELDTYPES.TEXT.includes(data_type)
 }
 
-<<<<<<< HEAD
-
-=======
->>>>>>> c6ebc7cc
+
 export function attachRealtimeListener(event: string, callback: (...args: any[]) => void) {
 	const $socket = inject<Socket>('$socket')!
 	$socket.on(event, callback)
 	onBeforeUnmount(() => {
 		$socket.off(event)
 	})
-<<<<<<< HEAD
-=======
-}
-
-export function createHeaders(columns: QueryResultColumn[]) {
-	const nestedColumns = columns.filter((column) => column.name.includes('___'))
-	const levels = nestedColumns.length ? nestedColumns[0].name.split('___').length : 1
-
-	const _columns = columns.map((column) => {
-		return {
-			...column,
-			isNested: column.name.includes('___'),
-			// ibis returns nested columns as value1___column1, value2___column1, value3___column1
-			// using the columns as it is will show the value1 on the top and column1, column2, column3 as nested columns
-			// so we reverse the parts to show column1 on the top and value1, value2, value3 as nested columns
-			parts: column.name.split('___').reverse(),
-		}
-	})
-
-	const headers = []
-
-	for (let level = 0; level < levels; level++) {
-		const headerRow = []
-
-		for (let column of _columns) {
-			const isNested = column.isNested
-			const isLast = level === levels - 1
-
-			headerRow.push({
-				label: isNested ? column.parts[level] : isLast ? column.name : '',
-				level,
-				isLast,
-				column: column,
-			})
-		}
-
-		headers.push(headerRow)
-	}
-
-	const groupedHeaders = []
-
-	for (let headerRow of headers) {
-		const groupedHeaderRow = []
-
-		let currentHeader = headerRow[0]
-		let currentColspan = 1
-
-		for (let i = 1; i < headerRow.length; i++) {
-			const header = headerRow[i]
-
-			if (header.label === currentHeader.label) {
-				currentColspan++
-			} else {
-				groupedHeaderRow.push({
-					...currentHeader,
-					colspan: currentColspan,
-				})
-				currentHeader = header
-				currentColspan = 1
-			}
-		}
-
-		groupedHeaderRow.push({
-			...currentHeader,
-			colspan: currentColspan,
-		})
-
-		groupedHeaders.push(groupedHeaderRow)
-	}
-
-	// if header rows have items with values like: 2016-10-01, 2016-11-01, 2016-12-01
-	// i.e first day of each month, then we format the values as 'Oct 2016', 'Nov 2016', 'Dec 2016'
-
-	for (let headerRow of groupedHeaders) {
-		const areFirstOfYear = areFirstDayOfYear(headerRow.map((header) => header.label))
-		const areFirstOfMonth = areFirstDayOfMonth(headerRow.map((header) => header.label))
-		const areDates = areValidDates(headerRow.map((header) => header.label))
-
-		for (let header of headerRow) {
-			if (!isValidDate(header.label)) continue
-
-			if (areFirstOfYear) {
-				header.label = getFormattedDate(header.label, 'year')
-			} else if (areFirstOfMonth) {
-				header.label = getFormattedDate(header.label, 'month')
-			} else if (areDates) {
-				header.label = getFormattedDate(header.label, 'day')
-			}
-		}
-	}
-
-	return groupedHeaders
-}
-
-function areFirstDayOfMonth(data: string[]) {
-	const firstDayOfMonth = (date: string) => new Date(date).getDate() === 1
-	return data.map(firstDayOfMonth).filter(Boolean).length / data.length >= 0.5
-}
-
-function areFirstDayOfYear(data: string[]) {
-	const firstDayOfYear = (date: string) =>
-		new Date(date).getMonth() === 0 && new Date(date).getDate() === 1
-	return data.map(firstDayOfYear).filter(Boolean).length / data.length >= 0.5
-}
-
-function areValidDates(data: string[]) {
-	return data.map(isValidDate).filter(Boolean).length / data.length >= 0.5
-}
-
-function isValidDate(value: string) {
-	return !isNaN(new Date(value).getTime())
->>>>>>> c6ebc7cc
 }