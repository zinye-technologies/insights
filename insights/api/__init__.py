--- conflicted
+++ resolved
@@ -29,18 +29,14 @@
             "status": "Active",
             **get_permission_filter("Insights Data Source"),
         },
-<<<<<<< HEAD
-        fields=["name", "title", "status", "database_type", "creation", "is_site_db"],
-=======
         fields=[
             "name",
             "title",
             "status",
             "database_type",
             "creation",
-            "is_site_db"
+            "is_site_db",
         ],
->>>>>>> 727c2e34
         order_by="creation desc",
     )
 
