# Copyright (c) 2022, Frappe Technologies Pvt. Ltd. and contributors
# For license information, please see license.txt


<<<<<<< HEAD
__version__ = "1.0.0"
=======
__version__ = "1.0.1"
>>>>>>> 18cbe4e1


def notify(**kwargs):
    import frappe

    frappe.publish_realtime(
        event="insights_notification",
        user=frappe.session.user,
        message={
            "message": kwargs.get("message"),
            "title": kwargs.get("title"),
            "type": kwargs.get("type", "success"),
            "user": frappe.session.user,
        },
    )<|MERGE_RESOLUTION|>--- conflicted
+++ resolved
@@ -2,11 +2,7 @@
 # For license information, please see license.txt
 
 
-<<<<<<< HEAD
-__version__ = "1.0.0"
-=======
 __version__ = "1.0.1"
->>>>>>> 18cbe4e1
 
 
 def notify(**kwargs):
